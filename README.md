# ARCADE

The Advanced Research Collaboration and Application Development Environment (ARCADE) is a collaboration project between the [ASTRIA Research Group](https://sites.utexas.edu/moriba/) at the University of Texas at Austin, the IBM Space Tech team, and other partners. The goal of this repository is to provide a unified and coherent API for accessing, analyzing, and extending a diverse set of derived data points concerning an anthropogenic space object (ASO). Note: this repository currently represents a small proof of concept and is in a very alpha state of development, so APIs (internal and external) may change greatly.


# System Architecture

![img](docs/arcade_arch.png)

The ARCADE platform ingests data from multiple raw and preprocessed sources including telescopes, radar arrays, and TLE data from different providers and fuses it into a coherent view of each ASO. This data fusion is done in [ASTRIAGraph](https://sites.utexas.edu/moriba/astriagraph/) with the data being stored in the graph database or IBM's [cloud object storage (COS)](https://www.ibm.com/products/cloud-object-storage) depending on the data type. A RESTful API is then used to provide access to this rich data to developers and client applications.


# API

Interactive documentation for the API where you can try it out in a web browser is available [here](https://arcade.spacetech-ibm.com/docs). The currently provided endpoints that you can programmatically test via the base URI <https://arcade.spacetech-ibm.com> are:

| Endpoint     | Description                                                                                                                                             |
|------------ |------------------------------------------------------------------------------------------------------------------------------------------------------- |
| /asos        | Returns basic information on all the ASOs that ARCADE knows about like its name and various identifiers                                                 |
| /aso         | Returns the basic information for a single ASO                                                                                                          |
| /ephemeris   | Provides the most up-to-date ephemeris data for an ASO                                                                                                  |
| /interpolate | Uses UT's [`orbdetpy` library](https://github.com/ut-astria/orbdetpy) to interpolate the ephemeris data for the ASO to the specified temporal frequency |
| /compliance  | Returns whether or not the ASO is compliant in registering with UNOSSA                                                                                  |


<a id="org01e58d2"></a>

# Demo Client Applications


## Conjunction Search

The [conjunction search demo](https://spaceorbits.net) of the [space situational awareness](https://github.com/ibm/spacetech-ssa) project now uses the `/ephemeris` ARCADE API endpoint to gather the up-to-date orbit state vector data and then determine the nearest conjunctions of each satellite. ![img](docs/conj.png)


## Observatory Light Pollution

[Daniel Kucharski](https://www.oden.utexas.edu/people/1610/) of the University of Texas at Austin has developed a [C++ library](https://github.com/danielkucharski/SatLightPollution) for determining how much light pollution a terrestrial based astronomical observatory will experience over a given time period due to ASOs passing overhead. [This demo](https://slp.spacetech-ibm.com) utilizes ARCADE's `/interpolate` endpoint and the satellite light pollution library to show the brightness of ASOs currently above the New Mexico skys. Redder objects are brighter while bluer objects are more dim. ![img](docs/slp.png)


## UNOSSA Compliance

In [this demo](https://astriagraph.spacetech-ibm.com) we combine [ASTRIAGraph](http://astria.tacc.utexas.edu/AstriaGraph/) and the `\compliance` ARCADE endpoint to show what ASOs are in compliance with UNOSSA's registration requirements. ![img](docs/astriagraph.png)


# Development and Extending the ARCADE API

<<<<<<< HEAD
The ARCADE PoC is developed using Python 3.8 with the [FastAPI](https://fastapi.tiangolo.com) framework. We utilize [docker](https://www.docker.com) and [docker-compose](https://docs.docker.com/compose/) to develop, test, and deploy the API. The PoC API and all of the demos mentioned [above](#org82ad767) are deployed on [Red Hat's OpenShift platform](https://www.openshift.com) on [IBM Cloud](https://www.ibm.com/cloud). A [makefile](Makefile) is provided to run most of the common development tasks like:
=======
The ARCADE PoC is developed using Python 3.8 with the [FastAPI](https://fastapi.tiangolo.com) framework. We utilize [docker](https://www.docker.com) to develop, test, and deploy the API. The PoC API and all of the demos mentioned [above](#org01e58d2) are deployed on [Red Hat's OpenShift platform](https://www.openshift.com) on [IBM Cloud](https://www.ibm.com/cloud). A [makefile](Makefile) is provided to run most of the common development tasks like:
>>>>>>> 1b97a7fa

| Command           | Description                                                                     |
|----------------- |------------------------------------------------------------------------------- |
| `make build`      | Builds a docker image                                                           |
| `make clean`      | Removes all built docker images                                                 |
| `make type_check` | Uses [mypy](https://mypy.readthedocs.io/en/stable/) to type check the code base |
| `make test`       | Runs the test suite                                                             |
| `make run`        | Runs the API locally at <http://localhost:8080>                                 |

The ARCADE project is meant to be extended by allowing community members to add new data sources, algorithms, and API endpoints.


## Adding Data


### Graph Database

The ARCADE PoC utilizes the [neo4j](https://neo4j.com) graph database as the operational data store. The current schema has the following entity-relationship diagram.

![img](docs/arcade_graph2.png)

The `SpaceObject` node type is used to store data about an ASO that does not frequently change like various catalog IDs and the object's name. When adding new data nodes, they should be linked from the specific `SpaceObject` node. The `DataSource`, `COSBucket`, and `COSObject` node types are used to track the provenance of imported data into the graph. The `User` node type is used to store information used in the authentication and authorization process. The `has_access` relationship is used to determine if a `User` has the permission to access the data provided by the `DataSource`. If a `DataSource` node has the `public` property set to `True` then every `User` node in the database will have access to all data provided by the `DataSource`. The `accessed` relationship is used to keep track of when and through what API endpoint the `User` accessed a data node. We use the [neomodel](https://neomodel.readthedocs.io/en/latest/) object graph mapper (OGM) in the [`graph`](arcade/models/graph.py) module to define the properties and relationships between the various nodes in the graph. Node type models that provide data for a `SpaceObject` from a `DataSource` should inherit from the `BaseAccess` class, which adds the necessary relationships for managing `User` access to the data. The `FindMixin` class provides useful functions for querying the various node types in the graph.


### Data Importers

The [`importers`](arcade/importers/) package is where scripts are kept that import data into the graph. An `importer` class should implement a `run` method that takes no arguments. The `run` function should be idempotent with regards to the state of the graph and should keep track of what data needs to be imported. See the [UT OEM](arcade/importers/cos_oem/ut_oem.py), [Starlink OEM](arcade/importers/cos_oem/starlink_oem.py), and [UN Compliance](arcade/importers/un_compliance.py) importers as examples.


## Adding New Algorithms and API Models

The [API models](arcade/models/api.py) module implements [pydantic](https://pydantic-docs.helpmanual.io) models that are served by the API. The API models are used to validate that the data is valid and the model's [Config](https://pydantic-docs.helpmanual.io/usage/models/#orm-mode-aka-arbitrary-class-instances) is used to make turning a `graph` model into an `api` model seamless. The API model is the place to implement new algorithms atop of existing data models. See the `interpolate` method of the `OrbitEphemerisMessage` class as an example.


## Adding API Endpoints

<<<<<<< HEAD
=======
The ARCADE project is meant to be extended by allowing community members to add new data sources, algorithms, and API endpoints.


## Adding Data


### Graph Database

The ARCADE PoC utilizes the [neo4j](https://neo4j.com) graph database as the operational data store. The current schema has the following entity-relationship diagram.

![img](docs/arcade_graph2.png)

The `SpaceObject` node type is used to store data about an ASO that does not frequently change like various catalog IDs and the object's name. When adding new data nodes, they should be linked from the specific `SpaceObject` node. The `DataSource`, `COSBucket`, and `COSObject` node types are used to track the provenance of imported data into the graph. The `User` node type is used to store information used in the authentication and authorization process. The `has_access` relationship is used to determine if a `User` has the permission to access the data provided by the `DataSource`. If a `DataSource` node has the `public` property set to `True` then every `User` node in the database will have access to all data provided by the `DataSource`. The `accessed` relationship is used to keep track of when and through what API endpoint the `User` accessed a data node. We use the [neomodel](https://neomodel.readthedocs.io/en/latest/) object graph mapper (OGM) in the [`graph`](arcade/models/graph.py) module to define the properties and relationships between the various nodes in the graph. Node type models that provide data for a `SpaceObject` from a `DataSource` should inherit from the `BaseAccess` class, which adds the necessary relationships for managing `User` access to the data. The `FindMixin` class provides useful functions for querying the various node types in the graph.


### Data Importers

The [`importers`](arcade/importers/) package is where scripts are kept that import data into the graph. An `importer` class should implement a `run` method that takes no arguments. The `run` function should be idempotent with regards to the state of the graph and should keep track of what data needs to be imported. See the [UT OEM](arcade/importers/cos_oem/ut_oem.py), [Starlink OEM](arcade/importers/cos_oem/starlink_oem.py), and [UN Compliance](arcade/importers/un_compliance.py) importers as examples.


## Adding New Algorithms and API Models

The [API models](arcade/models/api.py) module implements [pydantic](https://pydantic-docs.helpmanual.io) models that are served by the API. The API models are used to validate that the data is valid and the model's [Config](https://pydantic-docs.helpmanual.io/usage/models/#orm-mode-aka-arbitrary-class-instances) is used to make turning a `graph` model into an `api` model seamless. The API model is the place to implement new algorithms atop of existing data models. See the `interpolate` method of the `OrbitEphemerisMessage` class as an example.


## Adding API Endpoints

>>>>>>> 1b97a7fa
The [FastAPI](https://fastapi.tiangolo.com) endpoints can be found in the [API](arcade/api.py) module. When exposing data from a `DataSource`, the endpoint should check that the `User` has the appropriate permissions using the `can_access` method on the `User` instance, and then add an `accessed` relationship in the graph containing the endpoint used. See the `/ephemeris`, `/interpolate`, and `/compliance` endpoints as examples.


# Contributing

We very much encourage anyone and everyone to join and contribute to this project. Please see the [contributing file](file:///Users/colin/projects/arcade/CONTRIBUTING.md) for more details.


# License

ARCADE is licensed under the Apache 2.0 license. Full license text is available at [LICENSE](file:///Users/colin/projects/arcade/LICENSE).<|MERGE_RESOLUTION|>--- conflicted
+++ resolved
@@ -23,7 +23,7 @@
 | /compliance  | Returns whether or not the ASO is compliant in registering with UNOSSA                                                                                  |
 
 
-<a id="org01e58d2"></a>
+<a id="orga121535"></a>
 
 # Demo Client Applications
 
@@ -45,11 +45,7 @@
 
 # Development and Extending the ARCADE API
 
-<<<<<<< HEAD
-The ARCADE PoC is developed using Python 3.8 with the [FastAPI](https://fastapi.tiangolo.com) framework. We utilize [docker](https://www.docker.com) and [docker-compose](https://docs.docker.com/compose/) to develop, test, and deploy the API. The PoC API and all of the demos mentioned [above](#org82ad767) are deployed on [Red Hat's OpenShift platform](https://www.openshift.com) on [IBM Cloud](https://www.ibm.com/cloud). A [makefile](Makefile) is provided to run most of the common development tasks like:
-=======
-The ARCADE PoC is developed using Python 3.8 with the [FastAPI](https://fastapi.tiangolo.com) framework. We utilize [docker](https://www.docker.com) to develop, test, and deploy the API. The PoC API and all of the demos mentioned [above](#org01e58d2) are deployed on [Red Hat's OpenShift platform](https://www.openshift.com) on [IBM Cloud](https://www.ibm.com/cloud). A [makefile](Makefile) is provided to run most of the common development tasks like:
->>>>>>> 1b97a7fa
+The ARCADE PoC is developed using Python 3.8 with the [FastAPI](https://fastapi.tiangolo.com) framework. We utilize [docker](https://www.docker.com) and [docker-compose](https://docs.docker.com/compose/) to develop, test, and deploy the API. The PoC API and all of the demos mentioned [above](#orga121535) are deployed on [Red Hat's OpenShift platform](https://www.openshift.com) on [IBM Cloud](https://www.ibm.com/cloud). A [makefile](Makefile) is provided to run most of the common development tasks like:
 
 | Command           | Description                                                                     |
 |----------------- |------------------------------------------------------------------------------- |
@@ -86,36 +82,6 @@
 
 ## Adding API Endpoints
 
-<<<<<<< HEAD
-=======
-The ARCADE project is meant to be extended by allowing community members to add new data sources, algorithms, and API endpoints.
-
-
-## Adding Data
-
-
-### Graph Database
-
-The ARCADE PoC utilizes the [neo4j](https://neo4j.com) graph database as the operational data store. The current schema has the following entity-relationship diagram.
-
-![img](docs/arcade_graph2.png)
-
-The `SpaceObject` node type is used to store data about an ASO that does not frequently change like various catalog IDs and the object's name. When adding new data nodes, they should be linked from the specific `SpaceObject` node. The `DataSource`, `COSBucket`, and `COSObject` node types are used to track the provenance of imported data into the graph. The `User` node type is used to store information used in the authentication and authorization process. The `has_access` relationship is used to determine if a `User` has the permission to access the data provided by the `DataSource`. If a `DataSource` node has the `public` property set to `True` then every `User` node in the database will have access to all data provided by the `DataSource`. The `accessed` relationship is used to keep track of when and through what API endpoint the `User` accessed a data node. We use the [neomodel](https://neomodel.readthedocs.io/en/latest/) object graph mapper (OGM) in the [`graph`](arcade/models/graph.py) module to define the properties and relationships between the various nodes in the graph. Node type models that provide data for a `SpaceObject` from a `DataSource` should inherit from the `BaseAccess` class, which adds the necessary relationships for managing `User` access to the data. The `FindMixin` class provides useful functions for querying the various node types in the graph.
-
-
-### Data Importers
-
-The [`importers`](arcade/importers/) package is where scripts are kept that import data into the graph. An `importer` class should implement a `run` method that takes no arguments. The `run` function should be idempotent with regards to the state of the graph and should keep track of what data needs to be imported. See the [UT OEM](arcade/importers/cos_oem/ut_oem.py), [Starlink OEM](arcade/importers/cos_oem/starlink_oem.py), and [UN Compliance](arcade/importers/un_compliance.py) importers as examples.
-
-
-## Adding New Algorithms and API Models
-
-The [API models](arcade/models/api.py) module implements [pydantic](https://pydantic-docs.helpmanual.io) models that are served by the API. The API models are used to validate that the data is valid and the model's [Config](https://pydantic-docs.helpmanual.io/usage/models/#orm-mode-aka-arbitrary-class-instances) is used to make turning a `graph` model into an `api` model seamless. The API model is the place to implement new algorithms atop of existing data models. See the `interpolate` method of the `OrbitEphemerisMessage` class as an example.
-
-
-## Adding API Endpoints
-
->>>>>>> 1b97a7fa
 The [FastAPI](https://fastapi.tiangolo.com) endpoints can be found in the [API](arcade/api.py) module. When exposing data from a `DataSource`, the endpoint should check that the `User` has the appropriate permissions using the `can_access` method on the `User` instance, and then add an `accessed` relationship in the graph containing the endpoint used. See the `/ephemeris`, `/interpolate`, and `/compliance` endpoints as examples.
 
 
